--- conflicted
+++ resolved
@@ -20,17 +20,9 @@
 pkcs8 = { version = "0.10.2", features = ["pem"] }
 rand = "0.8.5"
 rsa = { version = "0.9.0-pre.1", features = ["sha2"] }
-<<<<<<< HEAD
-sha1 = "0.10.5"
-sha2 = { version = "0.10.6", features = ["oid"] }
-signature = "2.1.0"
-spki = "0.7.1"
-x509-cert = "0.2.1"
-=======
 sha1 = "0.10.6"
 sha2 = { version = "0.10.8", features = ["oid"] }
-signature = "2.0.0"
+signature = "2.1.0"
 spki = "0.7.2"
 x509-cert = "0.2.4"
->>>>>>> e0ca08a4
 zeroize = "1.6.0"