--- conflicted
+++ resolved
@@ -7,17 +7,10 @@
 # See more keys and their definitions at https://doc.rust-lang.org/cargo/reference/manifest.html
 
 [dependencies]
-<<<<<<< HEAD
 clap = { version = "4.4.7", features = ["derive"] }
-const-oid = { version = "0.9.2", features = ["db"] }
-der = "0.7.2"
-digest = "0.10.6"
-=======
-clap = { version = "4.2.1", features = ["derive"] }
 const-oid = { version = "0.9.5", features = ["db"] }
 der = "0.7.8"
 digest = "0.10.7"
->>>>>>> 1e875539
 ed25519-dalek = { version = "2.0.0", features = ["pem", "rand_core", "std", "zeroize"] }
 flagset = "0.4.4"
 hex = "0.4.3"
